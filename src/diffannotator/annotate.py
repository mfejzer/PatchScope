--- conflicted
+++ resolved
@@ -11,12 +11,8 @@
 import re
 import sys
 import traceback
-<<<<<<< HEAD
+from textwrap import dedent
 from typing import List, Dict, Tuple, TypeVar, Optional, Union, Iterator
-=======
-from textwrap import dedent
-from typing import List, Dict, Tuple, TypeVar, Optional
->>>>>>> a7d8f324
 from typing import Iterable, Generator, Callable  # should be imported from collections.abc
 
 from pygments.token import Token
@@ -26,13 +22,9 @@
 from typing_extensions import Annotated  # in typing since Python 3.9
 import yaml
 
-<<<<<<< HEAD
 from .generate_patches import GitRepo
-from .languages import Languages, FORCE_SIMPLIFY
-=======
 from . import languages
 from .languages import Languages
->>>>>>> a7d8f324
 from .lexer import Lexer
 
 # optional dependencies
