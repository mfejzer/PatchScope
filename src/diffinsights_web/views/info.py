--- conflicted
+++ resolved
@@ -134,10 +134,6 @@
     if '|' in column:
         plot_type, _ = column.split('|', maxsplit=2)
 
-<<<<<<< HEAD
-    if plot_type not in {"timeline", "heatmap"}:
-        print(f"sampling_info(): got unexpected plot type of {plot_type!r}")
-=======
     if plot_type == "sankey":
         # Sankey diagrams do not use resampling
         return f"""
@@ -148,9 +144,8 @@
         </s></p>
         """
 
-    elif plot_type != "timeline":
-        print(f"sampling_info(): expected plot_type of 'timeline', got {plot_type=}")
->>>>>>> 32bf65ce
+    elif plot_type not in {"timeline", "heatmap"}:
+        print(f"sampling_info(): got unexpected plot type of {plot_type!r}")
         return f"No support for <strong>{plot_type}</strong> plot type, for plotting <em>{column!r}</em>"
 
     #print(f"sampling_info({resample_freq=}, ...): {column=}, {column_to_contribution.keys()}")
