[build-system]
requires = ["setuptools>=62.6"]
build-backend = "setuptools.build_meta"

[project]
name = "patchscope"
# 'version' is now defined dynamically
description = "Annotate files and lines of diffs (patches) with their purpose and type"
readme = "README.md"
keywords = [
  "msr",
  "mining-software-repositories",
  "code-analysis",
]
authors = [
  {name = "Mikołaj Fejzer", email = "mfejzer@mat.umk.pl"},
  {name = "Jakub Narębski", email = "jnareb@mat.umk.pl"},
  {name = "Piotr Przymus", email = "piotr.przymus@mat.umk.pl"},
  {name = "Krzysztof Stencel", email = "stencel@mimuw.edu.pl"}
]
maintainers = [
  {name = "Mikołaj Fejzer", email = "mfejzer@mat.umk.pl"},
  {name = "Jakub Narębski", email = "jnareb@mat.umk.pl"},
  {name = "Piotr Przymus", email = "piotr.przymus@mat.umk.pl"},
  {name = "Krzysztof Stencel", email = "stencel@mimuw.edu.pl"}
]
license = {text = "MIT license"}
classifiers = [
  "Programming Language :: Python :: 3",
  "License :: OSI Approved :: MIT License",
  "Operating System :: OS Independent",
  "Environment :: Console",
]
requires-python = ">= 3.9"  # vermin --eval-annotations --backport typing --backport typing_extensions .
dynamic = ["dependencies", "version"]

[project.scripts]
diff-generate = "diffannotator.generate_patches:app"
diff-annotate = "diffannotator.annotate:app"
diff-gather-stats = "diffannotator.gather_data:app"

[project.urls]
bugs = "https://github.com/ncusi/PatchScope/issues"
homepage = "https://github.com/ncusi/PatchScope"

[tool.setuptools.dynamic]
dependencies = {file = ["requirements.txt"]}
version = {attr = "diffannotator.config.__version__"}

# Currently, when specifying `optional-dependencies` dynamically, all the
# groups must be specified dynamically; one can not specify some of them
# statically and some of them dynamically.
#
# configuration error: You cannot provide a value for `project.optional-dependencies`
#                      and list it under `project.dynamic` at the same time
#
# see: https://setuptools.pypa.io/en/latest/userguide/pyproject_config.html#dynamic-metadata
[project.optional-dependencies]
dev = [
  "pytest==8.3.5",
<<<<<<< HEAD
=======
  "pytest-benchmark==5.1.0",
>>>>>>> fea97d91
]
doc = [
  "mkdocs~=1.6.1",
  "mkdocs-include-markdown-plugin~=7.1.2",
  #"mkdocs-autorefs~=1.2.0",
  "mkdocstrings[python]~=0.28.2",
  "mkdocs-gen-files~=0.5.0",
  "mkdocs-literate-nav~=0.6.1",
  "mkdocs-section-index~=0.3.9",
  "mkdocs-typer~=0.0.3",
  "mkdocs-material~=9.6.7",
  #"mike~=1.1.2",
  #"setuptools~=68.0",
  #"pkginfo~=1.9",
  #"virtualenv~=20.0",
  "black~=25.1.0",
]
pylinguist = [
  "linguist@git+https://github.com/retanoj/linguist#egg=master",
]
examples = [
  "dvc[s3]==3.59.1",
]  # dvc-s3 is needed to access 'dagshub' dvc remote
web = [
  "panel==1.6.1",
  "param==2.2.0",
  # data processing
  "pandas==2.2.3",
  "python-dateutil==2.9.0.post0",
  # data serialization
  "pyarrow==19.0.1",
  # plots
  "holoviews==1.20.0",
  "hvplot==0.11.2",
  "matplotlib==3.10.1",
  "seaborn==0.13.2",
]

[tool.setuptools]
package-dir = {"" = "src"}

[tool.setuptools.package-data]
"*" = ["*.*"]

[tool.setuptools.packages.find]
where = ["src"]<|MERGE_RESOLUTION|>--- conflicted
+++ resolved
@@ -58,10 +58,7 @@
 [project.optional-dependencies]
 dev = [
   "pytest==8.3.5",
-<<<<<<< HEAD
-=======
   "pytest-benchmark==5.1.0",
->>>>>>> fea97d91
 ]
 doc = [
   "mkdocs~=1.6.1",
