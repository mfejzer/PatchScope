[build-system]
requires = ["setuptools>=62.6"]
build-backend = "setuptools.build_meta"

[project]
name = "patchscope"
# 'version' is now defined dynamically
description = "Annotate files and lines of diffs (patches) with their purpose and type"
readme = "README.md"
keywords = [
  "msr",
  "mining-software-repositories",
  "code-analysis",
]
authors = [
  {name = "Mikołaj Fejzer", email = "mfejzer@mat.umk.pl"},
  {name = "Jakub Narębski", email = "jnareb@mat.umk.pl"},
  {name = "Piotr Przymus", email = "piotr.przymus@mat.umk.pl"},
  {name = "Krzysztof Stencel", email = "stencel@mimuw.edu.pl"}
]
maintainers = [
  {name = "Mikołaj Fejzer", email = "mfejzer@mat.umk.pl"},
  {name = "Jakub Narębski", email = "jnareb@mat.umk.pl"},
  {name = "Piotr Przymus", email = "piotr.przymus@mat.umk.pl"},
  {name = "Krzysztof Stencel", email = "stencel@mimuw.edu.pl"}
]
license = {text = "MIT license"}
classifiers = [
  "Programming Language :: Python :: 3",
  "License :: OSI Approved :: MIT License",
  "Operating System :: OS Independent",
  "Environment :: Console",
]
requires-python = ">= 3.9"  # vermin --eval-annotations --backport typing --backport typing_extensions .
dynamic = ["dependencies", "version"]

[project.scripts]
diff-generate = "diffannotator.generate_patches:app"
diff-annotate = "diffannotator.annotate:app"
diff-gather-stats = "diffannotator.gather_data:app"

[project.urls]
bugs = "https://github.com/ncusi/PatchScope/issues"
homepage = "https://github.com/ncusi/PatchScope"

[tool.setuptools.dynamic]
dependencies = {file = ["requirements.txt"]}
version = {attr = "diffannotator.config.__version__"}

# Currently, when specifying `optional-dependencies` dynamically, all the
# groups must be specified dynamically; one can not specify some of them
# statically and some of them dynamically.
#
# configuration error: You cannot provide a value for `project.optional-dependencies`
#                      and list it under `project.dynamic` at the same time
#
# see: https://setuptools.pypa.io/en/latest/userguide/pyproject_config.html#dynamic-metadata
[project.optional-dependencies]
dev = [
  "pytest==8.3.4",
]
doc = [
<<<<<<< HEAD
  "mkdocs~=1.2.3",
  "mkdocs-include-markdown-plugin~=3.2.3",
  "mkdocs-autorefs~=0.3.1",
  "mkdocstrings~=0.18.0",
  "mkdocs-material~=8.1.11",
=======
  "mkdocs~=1.6.1",
  "mkdocs-include-markdown-plugin~=7.1.2",
  #"mkdocs-autorefs~=1.2.0",
  "mkdocstrings[python]~=0.27.0",
  "mkdocs-gen-files~=0.5.0",
  "mkdocs-literate-nav~=0.6.1",
  "mkdocs-section-index~=0.3.9",
  "mkdocs-typer~=0.0.3",
  "mkdocs-material~=9.5.48",
>>>>>>> 660580e2
  #"mike~=1.1.2",
  #"setuptools~=68.0",
  #"pkginfo~=1.9",
  #"virtualenv~=20.0",
]
pylinguist = [
  "linguist@git+https://github.com/retanoj/linguist#egg=master",
]
examples = [
  "dvc[s3]==3.58.0",
]  # dvc-s3 is needed to access 'dagshub' dvc remote
web = [
  "panel==1.5.4",
  "param==2.1.1",
  # data processing
  "pandas==2.2.3",
  "python-dateutil==2.9.0.post0",
  # plots
  "holoviews==1.20.0",
  "hvplot==0.11.1",
  "matplotlib==3.9.3",
  "seaborn==0.13.2",
]

[tool.setuptools]
package-dir = {"" = "src"}

[tool.setuptools.package-data]
"*" = ["*.*"]

[tool.setuptools.packages.find]
where = ["src"]<|MERGE_RESOLUTION|>--- conflicted
+++ resolved
@@ -60,13 +60,6 @@
   "pytest==8.3.4",
 ]
 doc = [
-<<<<<<< HEAD
-  "mkdocs~=1.2.3",
-  "mkdocs-include-markdown-plugin~=3.2.3",
-  "mkdocs-autorefs~=0.3.1",
-  "mkdocstrings~=0.18.0",
-  "mkdocs-material~=8.1.11",
-=======
   "mkdocs~=1.6.1",
   "mkdocs-include-markdown-plugin~=7.1.2",
   #"mkdocs-autorefs~=1.2.0",
@@ -76,7 +69,6 @@
   "mkdocs-section-index~=0.3.9",
   "mkdocs-typer~=0.0.3",
   "mkdocs-material~=9.5.48",
->>>>>>> 660580e2
   #"mike~=1.1.2",
   #"setuptools~=68.0",
   #"pkginfo~=1.9",
