--- conflicted
+++ resolved
@@ -58,11 +58,7 @@
 [project.optional-dependencies]
 dev = ["pytest==8.3.4"]
 pylinguist = ["linguist@git+https://github.com/retanoj/linguist#egg=master"]
-<<<<<<< HEAD
-examples = ["dvc[s3]==3.56.0"]  # dvc-s3 is needed to access 'dagshub' dvc remote
-=======
-examples = ["dvc==3.58.0"]
->>>>>>> 1a1ecfc0
+examples = ["dvc[s3]==3.58.0"]  # dvc-s3 is needed to access 'dagshub' dvc remote
 web = [
   "panel==1.5.4",
   "param==2.1.1",
